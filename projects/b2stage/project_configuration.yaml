# ###############################################
# Copyright 2011-2019 EUDAT CDI - www.eudat.eu
# ###############################################

variables:
  env:

    LOG_LEVEL: INFO # global, but can be configured separately in conf/*.yml files
    BACKEND_BUILD_MODE: backendirods

    ###############################
    ## B2ACCESS
    # Register a B2ACCESS 'app' and use credentials here
    # if you want to provide the endpoints to authenticate with B2ACCESS site
    B2ACCESS_ACCOUNT:
    B2ACCESS_SECRET:

    ###############################
    ## LOCAL (container) iRODS server
    IRODS_USER: irods
    IRODS_PASSWORD: chooseapasswordwisely # NOTE: must match ALCHEMY_PASSWORD
    IRODS_ZONE: tempZone
    IRODS_HOME: home
    IRODS_GUEST_USER: guest              # intended to work only with GSI
    IRODS_DEFAULT_ADMIN_USER: rodsminer  # intended to work only with GSI
    IRODS_DN:           # automatically computed within the docker network
    IRODS_AUTHSCHEME:   # to be auto-detected
    # IRODS_AUTHSCHEME: credentials
    # IRODS_AUTHSCHEME: GSI

    ###############################
    ## Dockerized DB
    ALCHEMY_USER: rods
    ALCHEMY_PASSWORD: chooseapasswordwisely
    ALCHEMY_API_DB: SQL_API

    ###############################
    ## Experimental features
    IRODS_ANONYMOUS: 0  # enable only if you know what it means
    ENABLE_PUBLIC_ENDPOINT: 0  # experimental endpoint, depending on anonymous

    ###############################
    ## Seadata project variable
    SEADATA_PROJECT: 0
    SEADATA_EDMO_CODE:
<<<<<<< HEAD
    SEADATA_API_VERSION: 1.0.5.0002
=======
    SEADATA_API_VERSION: 1.0.4.0022
>>>>>>> a7254fb0
    # The names of the directories in the irods zone
    # for pre-production batches, for production batches,
    # and for orders being prepared.
    SEADATA_INGESTION_COLL: batches  # on irods!
    SEADATA_ORDERS_COLL: orders      # on irods!
    SEADATA_PRODUCTION_COLL: cloud   # on irods!
    SEADATA_PRIVILEGED_USERS:  # command separated list of privileges users

    SEADATA_WORKSPACE_INGESTION: batches # on filesystem (to be mounted to celery workers and rancher containers)
    SEADATA_WORKSPACE_ORDERS: orders       # on filesystem (to be mounted to celery workers and rancher containers)
    # SEADATA_BATCH_PROD_FILES_COLL: production
    ## IM APIs
    SEADATA_API_IM_URL: https://some.url
    ## RANCHER
    RESOURCES_URL: https://cattle.yourdomain.com/v2-beta
    RESOURCES_QCLABEL: qc
    RESOURCES_KEY:
    RESOURCES_SECRET:
    RESOURCES_PROJECT:
    ## PRIVATE DOCKERHUB
    RESOURCES_HUB:
    RESOURCES_HUBUSER:
    RESOURCES_HUBPASS:
    ## RABBIT SEADATA
    RABBIT_HOST: rabbit.b2host.org
    RABBIT_PORT: 5672
    RABBIT_VHOST: elkstack
    RABBIT_USER: elkuser
    RABBIT_PASSWORD:
    RABBIT_EXCHANGE: elkexchange
    RABBIT_QUEUE: elkqueue
    # RABBIT_SSL_ENABLED: false # can be 0, 1, true, false
    RABBIT_SSL_ENABLED: 0 # can be 0, 1, true, false
    ## OTHERS
    REDIS_HOST: redis-cache-1
    REDIS_PREFIX: 01T10
    CONTAINERS_RABBITUSER:
    CONTAINERS_RABBITPASS:
    CONTAINERS_DBUSER:
    CONTAINERS_DBPASS:
    CONTAINERS_DBEXTRAUSER:
    CONTAINERS_DBEXTRAPASS:
    CONTAINERS_WAIT_STOPPED: false # can be 0, 1, true, false
    CONTAINERS_WAIT_RUNNING: false # can be 0, 1, true, false

    #################

    AUTH_SERVICE: sqlalchemy
    API_MAIN_ENDPOINT: registered
    API_PUBLIC_ENDPOINT: public
    # COMPOSE_PROJECT_NAME: b2stage
    # PROJECT_DOMAIN: myserver.mydomain.dev
    # LETSENCRYPT_MODE: --staging
    LETSENCRYPT_MODE:
    # irods fixed
    IRODS_DB: ICAT
    IRODS_CHUNKSIZE: 1048576
    ALCHEMY_POOLSIZE: 30 # or 20 # (default is 5)
    B2ACCESS_CAS: /tmp/certificates/b2access
    # sqlalchemy fixed:
    ALCHEMY_ENGINE: postgresql
    ALCHEMY_DBS: 'ICAT SQL_API'
    ##: OTHERs / FIXED
    UPLOAD_PATH: /uploads
    FULL_JWT: false
    # This path is the host directory that is bind-mounted
    # into the Rancher containers and into the Celery
    # worker containers. (Has to be the same, as they
    # exchange data).
    # This path needs permissions to user 1001
    # as owner of subdir 'ingestion' and 'cloud'
    RESOURCES_LOCALPATH: /nfs/share
    # This is the mount point of $RESOURCES_LOCALPATH inside the containers
    # Note that this variable has only effect in backend and celery containers
    # while QC containers uses an hard-code mount point (/usr/share)
    SEADATA_RESOURCES_MOUNTPOINT: /usr/share
    # Email to be notified for proxy certificates expiration (letsencrypt)
    SMTP_ADMIN:
    SMTP_NOREPLY:
    SMTP_PORT:
    SMTP_PASSWORD:
    SMTP_USERNAME:

    ############################
    # TO BE DEPRECATED
    HANDLE_CREDENTIALS_INTERNAL_PATH: /opt/certificates/b2handle
    HANDLE_BASE: "https://url.to.epic/handles/"

    #################
    # base user/password

  # backend:
  #   credentials:
  #     username: someotheruser
  #     password: somepassword
  #     # warning: do not change base roles for the database
  #     roles:
  #       user: normal_user
  #       internal: staff_user
  #       admin: admin_root
  #       default: normal_user

  #################
  repos:
    irods-client:
      branch: master
      online_url: https://github.com/irods/python-irodsclient.git
      path: prc
      if: true

##################################################
project:
  title: EUDAT-B2STAGE HTTP-API server
  description: Processing data in EUDAT domains
<<<<<<< HEAD
  version: 1.0.5
  rapydo: 0.6.4
=======
  version: 1.0.4
  rapydo: 0.6.3
>>>>>>> a7254fb0

tags:
  # EUDAT related
  eudat: all endpoints associated to EUDAT services
  b2access: request/refresh authorization from B2ACCESS
  b2safe: proxy access to irods b2safe credentials
  registered: upload, download, list and delete objects
  pids: resolve and download data from EUDAT Persistent IDentifier
  publish: allow public access to data objects
  public: landing page
  # Other subprojects
  seadatacloud: endpoints related to the SeaDataCloud project
  ingestion: submission of files to be approved into the cloud
  order: request an order from the interface
  # internal: for internal testing purpose only

# Keep track of releases and dependencies
releases:
  '0.5.1':
    type: beta
    rapydo: null
    status: released
  '0.5.2':
    type: beta
    rapydo: null
    status: discontinued
  '0.6.0':
    type: RC1
    rapydo: 0.5.3
    status: released
  '0.6.1':
    type: RC2
    rapydo: 0.5.4
    status: released
  '1.0.0':
    type: stable
    rapydo: 0.6.0
    status: released
  '1.0.1':
    type: patch
    rapydo: 0.6.1
    status: released
  '1.0.2':
    type: patch
    rapydo: 0.6.1
    status: released
  '1.0.3':
    type: stable
    rapydo: 0.6.2
    status: released
  '1.0.4':
<<<<<<< HEAD
    type: stable
    rapydo: 0.6.3
    status: released
  '1.0.5':
    type: development
    rapydo: 0.6.4
=======
    type: development
    rapydo: 0.6.3
>>>>>>> a7254fb0
    status: development

controller:
  commands:
    irods_restart:
      description: Try to restart the current iCAT server instance
      command: service irods restart
      service: icat
      user: root<|MERGE_RESOLUTION|>--- conflicted
+++ resolved
@@ -43,11 +43,7 @@
     ## Seadata project variable
     SEADATA_PROJECT: 0
     SEADATA_EDMO_CODE:
-<<<<<<< HEAD
     SEADATA_API_VERSION: 1.0.5.0002
-=======
-    SEADATA_API_VERSION: 1.0.4.0022
->>>>>>> a7254fb0
     # The names of the directories in the irods zone
     # for pre-production batches, for production batches,
     # and for orders being prepared.
@@ -162,13 +158,8 @@
 project:
   title: EUDAT-B2STAGE HTTP-API server
   description: Processing data in EUDAT domains
-<<<<<<< HEAD
   version: 1.0.5
   rapydo: 0.6.4
-=======
-  version: 1.0.4
-  rapydo: 0.6.3
->>>>>>> a7254fb0
 
 tags:
   # EUDAT related
@@ -220,17 +211,16 @@
     rapydo: 0.6.2
     status: released
   '1.0.4':
-<<<<<<< HEAD
     type: stable
     rapydo: 0.6.3
     status: released
   '1.0.5':
+    type: stable
+    rapydo: 0.6.4
+    status: released
+  '1.0.6':
     type: development
-    rapydo: 0.6.4
-=======
-    type: development
-    rapydo: 0.6.3
->>>>>>> a7254fb0
+    rapydo: 0.6.5
     status: development
 
 controller:
