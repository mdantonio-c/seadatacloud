--- conflicted
+++ resolved
@@ -11,7 +11,6 @@
 
 class Restricted(Uploader, EudatEndpoint, ClusterContainerEndpoint):
 
-<<<<<<< HEAD
     # Request for a file download into a restricted order
     def post(self, order_id):
 
@@ -28,134 +27,5 @@
             args=[order_id, order_path, json_input]
         )
         log.info("Async job: %s", task.id)
-=======
-    - PUT /api/restricted/<order_id> with a zip_file
-    """
 
-    def stream_to_irods(self, icom, ipath):
-
-        ########################
-        # NOTE: only streaming is allowed, as it is more performant
-        ALLOWED_MIMETYPE_UPLOAD = 'application/octet-stream'
-        from flask import request
-        if request.mimetype != ALLOWED_MIMETYPE_UPLOAD:
-            return False, self.send_errors(
-                "Only mimetype allowed for upload: %s"
-                % ALLOWED_MIMETYPE_UPLOAD,
-                code=hcodes.HTTP_BAD_REQUEST)
-
-        try:
-            # NOTE: we know this will always be Compressed Files (binaries)
-            iout = icom.write_in_streaming(destination=ipath, force=True)
-
-        except BaseException as e:
-            log.error("Failed streaming to iRODS: %s", e)
-            return False, self.send_errors(
-                "Failed streaming towards B2SAFE cloud",
-                code=hcodes.HTTP_SERVER_ERROR)
-        else:
-            log.info("irods call %s", iout)
-            return True, iout
-            # NOTE: permissions are inherited thanks to the POST call
-
-    def patch(self, order_id):
-
-        json_input = self.get_input()
-
-        imain = self.get_service_instance(service_name='irods')
-        order_path = self.get_irods_order_path(imain, order_id)
-        obj = self.init_endpoint()
-
-        task = CeleryExt.create_restricted_order.apply_async(
-            args=[order_id, order_path, obj.username, json_input]
-        )
-        log.warning("Async job: %s", task.id)
-        return self.return_async_id(task.id)
-
-    def put(self, order_id, file_id):
-        """
-        - Set the metadata of the folder to know that this is restricted
-        - Set also the list of authorized data centers
-        """
-
-        ###############
-        # json_input = self.get_input()
-        # log.pp(json_input)
-        # key = 'request_id'
-        # order_id = json_input.get(key)
-        # if order_id is None:
-        #     error = "Order ID parameter '%s': missing" % key
-        #     return self.send_errors(error, code=hcodes.HTTP_BAD_REQUEST)
-        # else:
-        #     order_id = str(order_id)
-
-        ###############
-        log.info("Order restricted: %s", order_id)
-
-        # Create the path
-        imain = self.get_service_instance(service_name='irods')
-        order_path = self.get_irods_order_path(imain, order_id)
-        log.debug("Order path: %s", order_path)
-
-        ###############
-        error = "Order '%s' not enabled or you have no permissions" % order_id
-        if not imain.is_collection(order_path):
-            return self.send_errors(error, code=hcodes.HTTP_BAD_NOTFOUND)
-        else:
-            metadata, _ = imain.get_metadata(order_path)
-            key = 'restricted'
-            if key not in metadata:
-                return self.send_errors(error, code=hcodes.HTTP_BAD_REQUEST)
-            else:
-                string = metadata.get(key)
-                import json
-                restricted_users = json.loads(string)
-                # log.pp(restricted_users)
-                if len(restricted_users) < 1:
-                    return self.send_errors(
-                        error, code=hcodes.HTTP_BAD_REQUEST)
-
-        ###############
-        obj = self.init_endpoint()
-        if obj.username not in restricted_users:
-            return self.send_errors(error, code=hcodes.HTTP_BAD_REQUEST)
-
-        ###############
-        # irods copy
-        label = path.append_compress_extension(file_id)
-        ipath = self.complete_path(order_path, label)
-
-        if imain.exists(ipath):
-
-            return self.send_errors(
-                "%s already exist" % ipath,
-                code=hcodes.HTTP_BAD_CONFLICT
-            )
-
-        uploaded, message = self.stream_to_irods(imain, ipath)
-
-        if not uploaded:
-            return message
-        log.verbose("Uploaded: %s", ipath)
-        log.very_verbose(message)
-
-        ###############
-        response = {
-            'order_id': order_id,
-            'status': 'uploaded',
-        }
-        return self.force_response(response)
-
-    def post(self, order_id):
-
-        json_input = self.get_input()
-
-        imain = self.get_service_instance(service_name='irods')
-        order_path = self.get_irods_order_path(imain, order_id)
-
-        task = CeleryExt.merge_restricted_order.apply_async(
-            args=[order_id, order_path, json_input]
-        )
-        log.warning("Async job: %s", task.id)
->>>>>>> a7254fb0
         return self.return_async_id(task.id)