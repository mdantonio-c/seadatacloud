--- conflicted
+++ resolved
@@ -136,8 +136,4 @@
 
         response['b2safe_user'] = irods_user
 
-<<<<<<< HEAD
-        return self.response(defined_content=response)
-=======
-        return self.force_response(response)
->>>>>>> c5ad0178
+        return self.response(response)