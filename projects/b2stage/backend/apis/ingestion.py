--- conflicted
+++ resolved
@@ -90,20 +90,10 @@
         return data
         # return "Batch '%s' is enabled and filled" % batch_id
 
-<<<<<<< HEAD
     def post(self, batch_id):
         json_input = self.get_input()
-=======
-    def put(self, batch_id, file_id):
-        """
-        Let the Replication Manager upload a zip file into a batch folder
-        """
-
-        log.info('Received request to upload batch "%s"' % batch_id)
->>>>>>> a7254fb0
 
         obj = self.init_endpoint()
-<<<<<<< HEAD
         imain = self.get_main_irods_connection()
 
         batch_path = self.get_irods_batch_path(imain, batch_id)
@@ -111,130 +101,13 @@
         local_path = path.join(MOUNTPOINT, INGESTION_DIR, batch_id)
         log.info("Batch local path: %s", local_path)
 
-=======
-        icom = obj.icommands
-
-        batch_path = self.get_irods_batch_path(icom, batch_id)
-        log.info("Batch path: %s", batch_path)
-
-        ########################
-        # Check if the folder exists and is empty
-        if not icom.is_collection(batch_path):
-
-            err_msg = ("Batch '%s' not enabled or you have no permissions"
-                       % batch_id)
-            # Log error into RabbitMQ
-            log_msg = prepare_message(
-                self, user=ingestion_user,
-                log_string='failure',
-                info=dict(
-                    batch_id=batch_id,
-                    file_id=file_id,
-                    error=err_msg
-                )
-            )
-            log_into_queue(self, log_msg)
-
-            return self.send_errors(err_msg, code=hcodes.HTTP_BAD_NOTFOUND)
-
-        ########################
-        # NOTE: only streaming is allowed, as it is more performant
-        ALLOWED_MIMETYPE_UPLOAD = 'application/octet-stream'
-        from flask import request
-        if request.mimetype != ALLOWED_MIMETYPE_UPLOAD:
-            return self.send_errors(
-                "Only mimetype allowed for upload: %s"
-                % ALLOWED_MIMETYPE_UPLOAD,
-                code=hcodes.HTTP_BAD_REQUEST)
-
-        ########################
-        backdoor = file_id == BACKDOOR_SECRET
-        response = {
-            'batch_id': batch_id,
-            'status': 'filled',
-        }
-
-        ########################
-        zip_name = self.get_input_zip_filename(file_id)
-        zip_path_irods = self.complete_path(batch_path, zip_name)
-        # E.g. /myIrodsZone/batches/<batch_id>/<zip-name>
-
-        # This path is created by the POST method, important to keep this check here
-        if backdoor and icom.is_dataobject(zip_path_irods):
-            response['status'] = 'exists'
-
-            # Log end (of upload) into RabbitMQ
-            # In case it already existed!
-            log_msg = prepare_message(
-                self,
-                user=ingestion_user,
-                log_string='end',  # TODO True?
-                status=response['status']
-            )
-            log_into_queue(self, log_msg)
-            return response
-
-        ########################
-        log.verbose("Cloud path: %s", zip_path_irods)  # ingestion
-
-        local_path = path.join(MOUNTPOINT, INGESTION_DIR, batch_id)
-        path.create(local_path, directory=True, force=True)
-        zip_path = path.join(local_path, zip_name)
-        log.info("Local path: %s", zip_path)
-
-        # try:
-        #     # NOTE: we know this will always be Compressed Files (binaries)
-        #     iout = icom.write_in_streaming(destination=zip_path_irods, force=True)
-        # except BaseException as e:
-        #     log.error("Failed streaming to iRODS: %s", e)
-        #     return self.send_errors(
-        #         "Failed streaming towards B2SAFE cloud",
-        #         code=hcodes.HTTP_SERVER_ERROR)
-        # else:
-        #     log.info("irods call %s", iout)
-        #     # NOTE: permissions are inherited thanks to the POST call
-
-        try:
-            # NOTE: we know this will always be Compressed Files (binaries)
-            out = self.upload_chunked(destination=zip_path, force=True)
-        except BaseException as e:
-            log.error("Failed streaming to %s: %s", str(zip_path), e)
-            return self.send_errors(
-                "Failed streaming zip path to file system",
-                code=hcodes.HTTP_SERVER_ERROR)
-        else:
-            log.info("File uploaded: %s", out)
-
-        log.info("Submit async celery task")
-        # task = CeleryExt.copy_from_b2safe_to_b2host.apply_async(
-        task = CeleryExt.copy_from_b2host_to_b2safe.apply_async(
-            args=[batch_id, zip_path_irods, str(zip_path), backdoor],
-            queue='ingestion', routing_key='ingestion')
-        log.warning("Async job: %s", task.id)
-
-        # Log end (of upload) into RabbitMQ
-        log_msg = prepare_message(
-            self, status=response['status'],
-            user=ingestion_user, log_string='end')
-        log_into_queue(self, log_msg)
-
-        # return self.force_response(response)
-        return self.return_async_id(task.id)
-
-    def post(self):
->>>>>>> a7254fb0
-        """
-        Create the batch folder if not exists
-        """
-
         # Log start (of enable) into RabbitMQ
         log_msg = prepare_message(
             self, json={'batch_id': batch_id},
             user=ingestion_user, log_string='start')
         log_into_queue(self, log_msg)
 
-        ##################
-<<<<<<< HEAD
+        # Create the batch folder if not exists
         # Does it already exist?
         # Create the collection and set permissions in irods
         if not imain.is_collection(batch_path):
@@ -246,32 +119,6 @@
         # Create the folder on filesystem
         if not path.file_exists_and_nonzero(local_path):
 
-=======
-        # Get irods session
-        obj = self.init_endpoint()
-        # icom = obj.icommands
-
-        # NOTE: Main API user is the key to let this happen
-        imain = self.get_service_instance(service_name='irods')
-
-        # Paths
-        batch_path = self.get_irods_batch_path(imain, batch_id)
-        log.info("Batch irods path: %s", batch_path)
-        local_path = path.join(MOUNTPOINT, INGESTION_DIR, batch_id)
-        log.info("Batch local path: %s", local_path)
-
-        ##################
-        # Does it already exist? Is it a collection?
-        if not (imain.is_collection(batch_path) and path.file_exists_and_nonzero(local_path)):
-
-            # Create the collection and set permissions in irods
-            imain.create_collection_inheritable(batch_path, obj.username)
-            # # Remove anonymous access to this batch
-            # ianonymous.set_permissions(
-            #     batch_path,
-            #     permission='null', userOrGroup=icom.anonymous_user)
-
->>>>>>> a7254fb0
             # Create superdirectory and directory on file system:
             try:
                 # TODO: REMOVE THIS WHEN path.create() has parents=True!
@@ -287,16 +134,7 @@
                 log.critical(err_msg)
                 log.info('Removing collection from irods (%s)' % batch_path)
                 imain.remove(batch_path, recursive=True, force=True)
-<<<<<<< HEAD
                 return self.send_errors(err_msg, code=hcodes.HTTP_SERVER_ERROR)
-=======
-                return self.send_errors(err_msg,
-                    code=hcodes.HTTP_SERVER_ERROR)
-
-            ##################
-            response = "Batch '%s' enabled" % batch_id
-            status = 'enabled'
->>>>>>> a7254fb0
 
         else:
             log.debug("Batch path already exists on filesytem")
@@ -306,7 +144,6 @@
             self, status='enabled', user=ingestion_user, log_string='end')
         log_into_queue(self, log_msg)
 
-<<<<<<< HEAD
         """
             Download the file into the batch folder
         """
@@ -317,15 +154,11 @@
         )
         log.info("Async job: %s", task.id)
         return self.return_async_id(task.id)
-=======
-        return self.force_response(response)
->>>>>>> a7254fb0
 
     def delete(self):
 
         json_input = self.get_input()
 
-<<<<<<< HEAD
         # imain = self.get_service_instance(service_name='irods')
         imain = self.get_main_irods_connection()
         batch_path = self.get_irods_batch_path(imain)
@@ -338,15 +171,5 @@
             queue='ingestion', routing_key='ingestion'
         )
         log.info("Async job: %s", task.id)
-=======
-        imain = self.get_service_instance(service_name='irods')
-        batch_path = self.get_irods_batch_path(imain)
-        log.debug("Batch path: %s", batch_path)
 
-        task = CeleryExt.delete_batches.apply_async(
-            args=[batch_path, json_input],
-            queue='ingestion', routing_key='ingestion'
-        )
-        log.warning("Async job: %s", task.id)
->>>>>>> a7254fb0
         return self.return_async_id(task.id)