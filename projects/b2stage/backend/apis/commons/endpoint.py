--- conflicted
+++ resolved
@@ -320,14 +320,7 @@
 
         if head:
             if icom.readable(path):
-<<<<<<< HEAD
-                return self.response(
-                    defined_content='', code=hcodes.HTTP_OK_BASIC, head_method=head
-=======
-                return self.force_response(
-                    '', code=hcodes.HTTP_OK_BASIC, head_method=head
->>>>>>> 2552e474
-                )
+                return self.response('', code=hcodes.HTTP_OK_BASIC, head_method=head)
             else:
                 return self.send_errors(code=hcodes.HTTP_BAD_NOTFOUND, head_method=head)
 
