# -*- coding: utf-8 -*-

from datetime import datetime
from restapi.services.detect import detector
from utilities.logs import get_logger

log = get_logger(__name__)
seadata_vars = detector.load_group(label='seadata')

# SEADATA_ENABLED = seadata_vars.get('project')
SEADATA_ENABLED = seadata_vars.get('project') == '1'
ORDERS_ENDPOINT = 'orders'
EDMO_CODE = seadata_vars.get('edmo_code')
API_VERSION = seadata_vars.get('api_version')


class ErrorCodes(object):
    PID_NOT_FOUND = ("41", "PID not found")
    INGESTION_FILE_NOT_FOUND = ("50", "File requested not found")

    # addzip_restricted_order
<<<<<<< HEAD
    MISSING_ZIPFILENAME_PARAM = ("4000", "Parameter zip_filename is missing")
    MISSING_FILENAME_PARAM = ("4001", "Parameter file_name is missing")
    MISSING_FILESIZE_PARAM = ("4002", "Parameter file_size is missing")
    INVALID_FILESIZE_PARAM = ("4003", "Invalid parameter file_size, integer expected")
    MISSING_FILECOUNT_PARAM = ("4004", "Parameter file_count is missing")
    INVALID_FILECOUNT_PARAM = ("4005", "Invalid parameter file_count, integer expected")
    FILENAME_DOESNT_EXIST = ("4006", "Partner zip (zipfile_name) does not exist")
    CHECKSUM_DOESNT_MATCH = ("4007", "Checksum does not match")
    FILESIZE_DOESNT_MATCH = ("4008", "File size does not match")
    UNZIP_ERROR_FILE_NOT_FOUND = ("4009", "Unzip error: zip file not found")
    UNZIP_ERROR_INVALID_FILE = ("4010", "Unzip error: zip file is invalid")
=======
    MISSING_ZIPFILENAME_PARAM = ("4000", "Parameter zipfile_name is missing")
    MISSING_FILENAME_PARAM = ("4001", "Parameter file_name is missing")
    MISSING_FILESIZE_PARAM = ("4002", "Parameter file_size is missing")
    INVALID_FILESIZE_PARAM = ("4003", "Invalid parameter file_size, list of integers expected")
    MISSING_FILECOUNT_PARAM = ("4004", "Parameter file_count is missing")
    INVALID_FILECOUNT_PARAM = ("4005", "Invalid parameter file_count, list of integers expected")
    FILENAME_DOESNT_EXIST = ("4006", "Partner zip (zipfile_name) does not exist")
    CHECKSUM_DOESNT_MATCH = ("4007", "Checksum does not match")
    FILESIZE_DOESNT_MATCH = ("4008", "File size does not match")
    UNZIP_ERROR_FILE_NOT_FOUND = ("4009", "Unzip error: partner zip not found")
    UNZIP_ERROR_INVALID_FILE = ("4010", "Unzip error: partner zip is invalid")
>>>>>>> a7254fb0
    UNZIP_ERROR_WRONG_FILECOUNT = ("4011", "Unzip error: file count does not match")
    B2SAFE_UPLOAD_ERROR = ("4012", "Unable to upload restricted zip on b2safe")
    UNZIP_ERROR_INVALID_FILE = ("4013", "Unable to create restricted zip file")
    MISSING_PARTNERS_IDS = ("4014", "Parameter b2access_ids is missing")
    INVALID_B2ACCESS_ID = ("4015", "Invalid b2access id")
    ORDER_NOT_FOUND = ("4016", "Order does not exist or you lack permissions")
    BATCH_NOT_FOUND = ("4017", "Batch does not exist or you lack permissions")
    MISSING_PIDS_LIST = ("4018", "Parameter 'pids' is missing")
    UNABLE_TO_MOVE_IN_PRODUCTION = ("4019", "Cannot move file in production")
    UNABLE_TO_ASSIGN_PID = ("4020", "Unable to assign a PID to the file")
    B2HANDLE_ERROR = ("4021", "PID server (b2handle) unreachable")
    UNABLE_TO_DOWNLOAD_FILE = ("4022", "Unable to download the file")
    ZIP_SPLIT_ERROR = ("4023", "Zip split unexpected error")
    ZIP_SPLIT_ENTRY_TOO_LARGE = ("4024", "One or more files are larger than max zip size")
    MISSING_BATCHES_PARAMETER = ("4025", "Parameter batches is missing")
    MISSING_ORDERS_PARAMETER = ("4026", "Parameter orders is missing")
    EMPTY_BATCHES_PARAMETER = ("4027", "Parameter batches is empty")
    EMPTY_ORDERS_PARAMETER = ("4028", "Parameter orders is empty")
    MISSING_CHECKSUM_PARAM = ("4029", "Parameter file_checksum is missing")
    INVALID_ZIPFILENAME_PARAM = ("4030", "Invalid parameter zipfile_name, list expected")
    INVALID_CHECKSUM_PARAM = ("4031", "Invalid parameter file_checksum, list expected")
    INVALID_ZIPFILENAME_LENGTH = ("4032", "Unexpected lenght of zipfile_name parameter")
    INVALID_FILESIZE_LENGTH = ("4033", "Unexpected lenght of file_size parameter")
    INVALID_FILECOUNT_LENGTH = ("4034", "Unexpected lenght of file_count parameter")
    INVALID_CHECKSUM_LENGTH = ("4035", "Unexpected lenght of file_checksum parameter")
    INVALID_FILENAME_PARAM = ("4036", "Invalid parameter zipfile_name, a string is expected")
<<<<<<< HEAD
    MISSING_BATCH_NUMBER_PARAM = ("4037", "Parameter batch_number is missing")
    UNREACHABLE_DOWNLOAD_PATH = ("4039", "Download path is unreachable")
    MISSING_ORDER_NUMBER_PARAM = ("4040", "Parameter order_number is missing")
    MISSING_DOWNLOAD_PATH_PARAM = ("4041", "Parameter download_path is missing")
    UNABLE_TO_CREATE_ZIP_FILE = ("4042", "Unable to create merged zip file")
    INVALID_ZIP_SPLIT_OUTPUT = ("4043", "Unable to retrieve results from zip split")

=======
>>>>>>> a7254fb0

class Metadata(object):

    """ {
    "cdi_n_code": "1522222",
    "format_n_code": "541555",
    "data_format_l24": "CFPOINT",
    "version": "1"
    } """

    tid = 'temp_id'
    keys = [
        "cdi_n_code", "format_n_code", "data_format_l24", "version",
    ]
    max_size = 10


class ImportManagerAPI(object):

    _uri = seadata_vars.get('api_im_url')

    # def post(self, payload, instance=None):
<<<<<<< HEAD
    def post(self, payload, backdoor=False, edmo_code=None):

        if edmo_code is None:
            edmo_code = EDMO_CODE
=======
    def post(self, payload, backdoor=False):

>>>>>>> a7254fb0
        # if instance is not None:
        #     instance_id = str(id(instance))
        #     payload['request_id'] = instance_id
        # timestamp '20180320T08:15:44' = YYMMDDTHH:MM:SS
        payload['edmo_code'] = edmo_code
        payload['datetime'] = datetime.today().strftime("%Y%m%dT%H:%M:%S")
        if 'api_function' not in payload:
            payload['api_function'] = 'unknown_function'
        payload['api_function'] += '_ready'
        payload['version'] = API_VERSION

        if backdoor:
            log.warning(
                "The following json should be sent to ImportManagerAPI, " +
                "but you enabled the backdoor")
            log.info(payload)
            return True

        from restapi.confs import PRODUCTION
        if not PRODUCTION:
            log.warning(
                "The following json should be sent to ImportManagerAPI, " +
                "but you are not in production")
            log.info(payload)
            return False

        import requests
        # print("TEST", self._uri)
        r = requests.post(self._uri, json=payload)

        from utilities import htmlcodes as hcodes
        if r.status_code != hcodes.HTTP_OK_BASIC:
            log.error(
                "CDI: failed to call external APIs (status: %s, uri: %s)",
                (r.status_code, self._uri))
            return False
        else:
            log.info(
                "CDI: called POST on external APIs (status: %s, uri: %s)",
                (r.status_code, self._uri))
            return True<|MERGE_RESOLUTION|>--- conflicted
+++ resolved
@@ -17,9 +17,7 @@
 class ErrorCodes(object):
     PID_NOT_FOUND = ("41", "PID not found")
     INGESTION_FILE_NOT_FOUND = ("50", "File requested not found")
-
     # addzip_restricted_order
-<<<<<<< HEAD
     MISSING_ZIPFILENAME_PARAM = ("4000", "Parameter zip_filename is missing")
     MISSING_FILENAME_PARAM = ("4001", "Parameter file_name is missing")
     MISSING_FILESIZE_PARAM = ("4002", "Parameter file_size is missing")
@@ -31,19 +29,6 @@
     FILESIZE_DOESNT_MATCH = ("4008", "File size does not match")
     UNZIP_ERROR_FILE_NOT_FOUND = ("4009", "Unzip error: zip file not found")
     UNZIP_ERROR_INVALID_FILE = ("4010", "Unzip error: zip file is invalid")
-=======
-    MISSING_ZIPFILENAME_PARAM = ("4000", "Parameter zipfile_name is missing")
-    MISSING_FILENAME_PARAM = ("4001", "Parameter file_name is missing")
-    MISSING_FILESIZE_PARAM = ("4002", "Parameter file_size is missing")
-    INVALID_FILESIZE_PARAM = ("4003", "Invalid parameter file_size, list of integers expected")
-    MISSING_FILECOUNT_PARAM = ("4004", "Parameter file_count is missing")
-    INVALID_FILECOUNT_PARAM = ("4005", "Invalid parameter file_count, list of integers expected")
-    FILENAME_DOESNT_EXIST = ("4006", "Partner zip (zipfile_name) does not exist")
-    CHECKSUM_DOESNT_MATCH = ("4007", "Checksum does not match")
-    FILESIZE_DOESNT_MATCH = ("4008", "File size does not match")
-    UNZIP_ERROR_FILE_NOT_FOUND = ("4009", "Unzip error: partner zip not found")
-    UNZIP_ERROR_INVALID_FILE = ("4010", "Unzip error: partner zip is invalid")
->>>>>>> a7254fb0
     UNZIP_ERROR_WRONG_FILECOUNT = ("4011", "Unzip error: file count does not match")
     B2SAFE_UPLOAD_ERROR = ("4012", "Unable to upload restricted zip on b2safe")
     UNZIP_ERROR_INVALID_FILE = ("4013", "Unable to create restricted zip file")
@@ -70,16 +55,12 @@
     INVALID_FILECOUNT_LENGTH = ("4034", "Unexpected lenght of file_count parameter")
     INVALID_CHECKSUM_LENGTH = ("4035", "Unexpected lenght of file_checksum parameter")
     INVALID_FILENAME_PARAM = ("4036", "Invalid parameter zipfile_name, a string is expected")
-<<<<<<< HEAD
     MISSING_BATCH_NUMBER_PARAM = ("4037", "Parameter batch_number is missing")
     UNREACHABLE_DOWNLOAD_PATH = ("4039", "Download path is unreachable")
     MISSING_ORDER_NUMBER_PARAM = ("4040", "Parameter order_number is missing")
     MISSING_DOWNLOAD_PATH_PARAM = ("4041", "Parameter download_path is missing")
     UNABLE_TO_CREATE_ZIP_FILE = ("4042", "Unable to create merged zip file")
     INVALID_ZIP_SPLIT_OUTPUT = ("4043", "Unable to retrieve results from zip split")
-
-=======
->>>>>>> a7254fb0
 
 class Metadata(object):
 
@@ -102,15 +83,11 @@
     _uri = seadata_vars.get('api_im_url')
 
     # def post(self, payload, instance=None):
-<<<<<<< HEAD
     def post(self, payload, backdoor=False, edmo_code=None):
 
         if edmo_code is None:
             edmo_code = EDMO_CODE
-=======
-    def post(self, payload, backdoor=False):
 
->>>>>>> a7254fb0
         # if instance is not None:
         #     instance_id = str(id(instance))
         #     payload['request_id'] = instance_id
