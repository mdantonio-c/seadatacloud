--- conflicted
+++ resolved
@@ -29,15 +29,12 @@
 
 class B2accessUtilities(EndpointResource):
 
-<<<<<<< HEAD
     def get_main_irods_connection(self):
         # NOTE: Main API user is the key to let this happen
         return self.get_service_instance(
             service_name='irods', cache_expiration=IRODS_CONNECTION_TTL
         )
 
-=======
->>>>>>> a7254fb0
     def create_b2access_client(self, auth, decorate=False):
         """ Create the b2access Flask oauth2 object """
 
@@ -168,7 +165,6 @@
 
         client_id = b2access._consumer_key
         client_secret = b2access._consumer_secret
-<<<<<<< HEAD
 
         refresh_data = {
             "grant_type": "refresh_token",
@@ -203,65 +199,12 @@
 
         return access_token
 
-=======
-
-        refresh_data = {
-            "grant_type": "refresh_token",
-            # "client_id": client_id,
-            # "client_secret": client_secret,
-            "refresh_token": refresh_token,
-            "scope": 'USER_PROFILE'
-        }
-        auth_hash = b64encode(
-            str.encode("%s:%s" % (client_id, client_secret))
-        ).decode("ascii")
-        headers = {'Authorization': 'Basic %s' % auth_hash}
-
-        # resp = b2access.post(
-        #     url=b2access.access_token_url,
-        #     data=refresh_data,
-        #     headers=headers,
-        #     token=refresh_token
-        # )
-        resp = requests.post(
-            b2access.access_token_url,
-            data=refresh_data,
-            headers=headers
-        )
-        resp = resp.json()
-
-        access_token = resp['access_token']
-
-        # Store b2access information inside the db
-        intuser, extuser = auth.store_oauth2_user(
-            "b2access", b2access_user,
-            access_token, refresh_token
-        )
-        # In case of error this account already existed...
-        if intuser is None:
-            log.error("Failed to store new access token")
-            return None
-
-        log.info("New access token = %s", access_token)
-
-        return access_token
-
->>>>>>> a7254fb0
     # B2ACCESS proxy certificates are no longer required
     # def obtain_proxy_certificate(self, auth, extuser):
     #     """
     #     Ask B2ACCESS a valid proxy certificate to access irods data.
-<<<<<<< HEAD
-
     #     Note: this certificates lasts 12 hours.
     #     """
-
-=======
-
-    #     Note: this certificates lasts 12 hours.
-    #     """
-
->>>>>>> a7254fb0
     #     # To use the b2access token with oauth2 client
     #     # We have to save it into session
     #     key = 'b2access_token'
