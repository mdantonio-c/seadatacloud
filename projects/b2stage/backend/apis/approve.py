--- conflicted
+++ resolved
@@ -72,12 +72,8 @@
 
         ################
         # 1. check if irods path exists
-<<<<<<< HEAD
-        # imain = self.get_service_instance(service_name='irods')
         imain = self.get_main_irods_connection()
-=======
-        imain = self.get_service_instance(service_name='irods')
->>>>>>> a7254fb0
+
         self.batch_path = self.get_irods_batch_path(imain, batch_id)
         log.debug("Batch path: %s", self.batch_path)
 
@@ -100,10 +96,6 @@
         task = CeleryExt.move_to_production_task.apply_async(
             args=[batch_id, self.prod_path, json_input],
             queue='ingestion', routing_key='ingestion')
-<<<<<<< HEAD
         log.info("Async job: %s", task.id)
-=======
-        log.warning("Async job: %s", task.id)
->>>>>>> a7254fb0
 
         return self.return_async_id(task.id)