--- conflicted
+++ resolved
@@ -132,28 +132,11 @@
         local_token, jti = auth.create_token(auth.fill_payload(intuser))
         auth.save_token(auth._user, local_token, jti)
 
-<<<<<<< HEAD
-        # FIXME: Create a method to reply with standard Bearer oauth response
-        # return self.send_credentials(local_token, extra, metas)
-        return self.response(
-            defined_content={
-                'token': local_token,
-                'b2safe_user': irods_user,
-                'b2safe_home': user_home,
-            },
-            # meta={
-            #     'examples': {
-            #         'get': get_example
-            #     }
-            # }
-        )
-=======
-        return self.force_response({
+        return self.response({
             'token': local_token,
             'b2safe_user': irods_user,
             'b2safe_home': user_home,
         })
->>>>>>> c5ad0178
 
 
 class B2accesProxyEndpoint(EudatEndpoint):
