--- conflicted
+++ resolved
@@ -20,14 +20,8 @@
       # Base info
       # ACTIVATE: 1
       APP_MODE: production
-<<<<<<< HEAD
-      FLASK_DEBUG: 0
-      DEBUG_LEVEL: VERBOSE
-      #DEBUG_LEVEL: INFO
-=======
       # FLASK_DEBUG: 0
       DEBUG_LEVEL: INFO
->>>>>>> 39526761
       NGINX_ACTIVE: "True"
 
       ##################
