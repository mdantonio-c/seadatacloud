--- conflicted
+++ resolved
@@ -18,23 +18,6 @@
     environment:
       IRODS_ANONYMOUS: ${IRODS_ANONYMOUS}
 
-<<<<<<< HEAD
-=======
-      ####################
-      ####################
-      # other projects variables
-
-      ####################
-      ##### SEADATA
-      SEADATA_PROJECT: ${SEADATA_PROJECT}
-      # The names of the directories in the irods zone
-      # for pre-production batches, for production batches,
-      # and for orders being prepared.
-      SEADATA_INGESTION_COLL: ${SEADATA_INGESTION_COLL}
-      SEADATA_PRODUCTION_COLL: ${SEADATA_PRODUCTION_COLL}
-      SEADATA_ORDERS_COLL: ${SEADATA_ORDERS_COLL}
-
->>>>>>> cb846e22
     volumes:
       # Workaroud to make this works in extended mode
       # - ${PROJECT_DIR}/scripts/subprojects.sh:/docker-entrypoint.d/subprojects.sh
@@ -66,17 +49,6 @@
       MAIN_LOGIN_ENABLE: 0  # this could disable the basic /auth/login method
       PROFILE_DISABLED: 1   # disable /auth/profile operations
       ADMINER_DISABLED: 1   # disable /admin/users operations
-
-<<<<<<< HEAD
-      DEBUG_LEVEL: ${LOG_LEVEL}
-=======
-      ##############################
-      # set this inside the MODE yaml files you want to use
-      # FLASK_DEBUG: 1
-      DEBUG_LEVEL: ${LOG_LEVEL}
-      APP_MODE: debug
-      ##############################
->>>>>>> cb846e22
 
       UPLOAD_PATH: ${UPLOAD_PATH}
       MAIN_ENDPOINT: ${API_MAIN_ENDPOINT}
@@ -115,62 +87,6 @@
       MONGO_PORT: ${MONGO_PORT}
 
       AUTH_FULL_JWT_PAYLOAD: ${FULL_JWT}
-<<<<<<< HEAD
-=======
-      # HANDLE_CREDENTIALS: ${HANDLE_CREDENTIALS_INTERNAL_PATH}/credentials.json
-
-      ####################
-      ####################
-      # other projects variables
-
-      ####################
-      ## SEADATA
-      SEADATA_PROJECT: ${SEADATA_PROJECT}
-      SEADATA_EDMO_CODE: ${SEADATA_EDMO_CODE}
-      SEADATA_INGESTION_COLL: ${SEADATA_INGESTION_COLL}
-      SEADATA_PRODUCTION_COLL: ${SEADATA_PRODUCTION_COLL}
-      SEADATA_ORDERS_COLL: ${SEADATA_ORDERS_COLL}
-      # The name of the directory in the local fs during ingestions
-      # (to be mounted to celery workers and rancher containers)
-      SEADATA_WORKSPACE_INGESTION: ${SEADATA_WORKSPACE_INGESTION} # host fs!
-      SEADATA_WORKSPACE_ORDERS: ${SEADATA_WORKSPACE_ORDERS}       # host fs!
-      SEADATA_API_IM_URL: ${SEADATA_API_IM_URL}
-      SEADATA_API_VERSION: ${SEADATA_API_VERSION}
-      SEADATA_RESOURCES_MOUNTPOINT: ${SEADATA_RESOURCES_MOUNTPOINT}
-      SEADATA_PRIVILEGED_USERS: ${SEADATA_PRIVILEGED_USERS}
-      # rancher
-      RESOURCES_URL: ${RESOURCES_URL}
-      RESOURCES_KEY: ${RESOURCES_KEY}
-      RESOURCES_SECRET: ${RESOURCES_SECRET}
-      RESOURCES_PROJECT: ${RESOURCES_PROJECT}
-      RESOURCES_QCLABEL: ${RESOURCES_QCLABEL}
-      RESOURCES_LOCALPATH: ${RESOURCES_LOCALPATH}
-      # hub
-      RESOURCES_HUB: ${RESOURCES_HUB}
-      RESOURCES_HUBUSER: ${RESOURCES_HUBUSER}
-      RESOURCES_HUBPASS: ${RESOURCES_HUBPASS}
-      # rabbit
-      RABBIT_ENABLE: ${SEADATA_PROJECT}
-      RABBIT_HOST: ${RABBIT_HOST}
-      RABBIT_PORT: ${RABBIT_PORT}
-      RABBIT_VHOST: ${RABBIT_VHOST}
-      RABBIT_USER: ${RABBIT_USER}
-      RABBIT_PASSWORD: ${RABBIT_PASSWORD}
-      RABBIT_EXCHANGE: ${RABBIT_EXCHANGE}
-      RABBIT_QUEUE: ${RABBIT_QUEUE}
-      RABBIT_SSL_ENABLED: ${RABBIT_SSL_ENABLED}
-      # containers
-      CONTAINERS_DBUSER: ${CONTAINERS_DBUSER}
-      CONTAINERS_DBPASS: ${CONTAINERS_DBPASS}
-      CONTAINERS_DBEXTRAUSER: ${CONTAINERS_DBEXTRAUSER}
-      CONTAINERS_DBEXTRAPASS: ${CONTAINERS_DBEXTRAPASS}
-      CONTAINERS_RABBITUSER: ${CONTAINERS_RABBITUSER}
-      CONTAINERS_RABBITPASS: ${CONTAINERS_RABBITPASS}
-      CONTAINERS_WAIT_STOPPED: ${CONTAINERS_WAIT_STOPPED}
-      CONTAINERS_WAIT_RUNNING: ${CONTAINERS_WAIT_RUNNING}
-
-      ####################
->>>>>>> cb846e22
 
   restclient:
     environment:
