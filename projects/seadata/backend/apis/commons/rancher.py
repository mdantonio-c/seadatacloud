# -*- coding: utf-8 -*-

"""
Communicating with docker via rancher

NOTE: to convert the output json and read it:
https://jsonformatter.curiousconcept.com/

API examples:
https://github.com/rancher/validation-tests/tree/master/tests/v2_validation/cattlevalidationtest/core
"""

import time
from seadata.apis.commons.cluster import CONTAINERS_VARS
from restapi.utilities.logs import log

# PERPAGE_LIMIT = 5
# PERPAGE_LIMIT = 50
PERPAGE_LIMIT = 1000


# Dev note:
# This object initialized in get_or_create_handle() in
# module "b2stage/backend/apis/commons/cluster.py".
# It receives all config that starts with "RESOURCES".
class Rancher(object):
    def __init__(
        self, key, secret, url, project, hub, hubuser, hubpass, localpath, qclabel
    ):

        ####################
        # SET URL
        self._url = url
        self._project = project
        # why? explained in http://bit.ly/2BBDJRj
        self._project_uri = "{}/projects/{}/schemas".format(url, project)
        self._hub_uri = hub
        self._hub_credentials = (hubuser, hubpass)
        self._localpath = localpath  # default /nfs/share
        self._qclabel = qclabel
        self._hostlabel = 'io.rancher.scheduler.affinity:host_label'

        ####################
        self.connect(key, secret)
        # self.project_handle(project)

    def connect(self, key, secret):
        import gdapi

        self._client = gdapi.Client(
            url=self._project_uri, access_key=key, secret_key=secret
        )

    # def project_handle(self, project):
    #     return self._client.by_id_project(self._project)

    def hosts(self):
        """
        'state':'active'
        'agentIpAddress':'130.186.13.150'
        'hostname':'sdc01'
        'driver':'openstack',
        'openstackConfig':{
            'username':'pdonorio'
        'info':{
            'osInfo':{
               'dockerVersion':'Docker version 1.13.1, build 092cba3',
               'kernelVersion':'4.4.0',
               'operatingSystem':'Ubuntu 16.04 LTS'
            'diskInfo':{
               'fileSystems':{
                  '/dev/vda1':{
                     'capacity':29715

            'cpuInfo':{
               'count':8,
            'memoryInfo':{
                'memFree':20287,
                'memTotal':24111,
            "physicalHostId":"1ph3",
        """
        hosts = {}
        for data in self._client.list_host():
            host = data.get('hostname')
            if not data.get('state') == 'active':
                log.warning("Host {} not active", host)
                continue
            hosts[data.get('physicalHostId').replace('p', '')] = {
                'name': host,
                'ip': data.get('agentIpAddress'),
                'provider': data.get('driver'),
            }
        return hosts

    def obj_to_dict(self, obj):
        import json

        return json.loads(obj.__repr__().replace("'", '"'))

    def all_containers_available(self):
        """
        Handle paginations properly
        https://rancher.com/docs/rancher/v1.5/en/api/v2-beta/
        """

        is_all = False
        containers = []

        while not is_all:
            marker = len(containers)
            onepage = self._client.list_container(
                limit=PERPAGE_LIMIT, marker='m{}'.format(marker)
            )
            log.verbose('Containers list marker: {}', marker)
            pagination = onepage.get('pagination', {})
            # print(pagination)
            is_all = not pagination.get('partial')
            for element in onepage:
                containers.append(element)

        return containers

    def containers(self):
        """
        https://github.com/rancher/gdapi-python/blob/master/gdapi.py#L68
        'io.rancher.container.system': 'true'
        """

        system_label = 'io.rancher.container.system'

        containers = {}
        for info in self.all_containers_available():

            # detect system containers
            try:
                labels = self.obj_to_dict(info.get('labels', {}))
                if labels.get(system_label) is not None:
                    continue
            except BaseException:
                pass

            # labels = info.get('data', {}).get('fields', {}).get('labels', {})
            # info.get('externalId')
            name = info.get('name')
            cid = info.get('uuid')
            if cid is None:
                labels = info.get('labels', {})
                cid = labels.get('io.rancher.container.uuid', None)
            if cid is None:
<<<<<<< HEAD
                log.warning("Container {} launching", name)
                log.pp(info)
                break
=======
                log.warning("Container %s launching", name)
>>>>>>> 17c58efc
                cid = name

            containers[cid] = {
                'name': name,
                'image': info.get('imageUuid'),
                'command': info.get('command'),
                'host': info.get('hostId'),
            }

        return containers

    def list(self):

        resources = {}
        containers = self.containers()
        ckey = 'containers'

        for host_id, host_data in self.hosts().items():

            host_name = host_data.get('name')
            if ckey not in host_data:
                host_data[ckey] = {}

            for container_id, container_data in containers.items():
                if container_data.get('host') == host_id:
                    container_data.pop('host')
                    host_data['containers'][container_id] = container_data

            resources[host_name] = host_data

        return resources

    def recover_logs(self, container_name):
        import websocket as ws

        container = self.get_container_object(container_name)
        logs = container.logs(follow=False, lines=100)
        uri = logs.url + '?token=' + logs.token
        sock = ws.create_connection(uri, timeout=15)
        out = ''
        useless = "/bin/stty: 'standard input': Inappropriate ioctl for device"

        while True:
            try:
                line = sock.recv()
                if useless in line:
                    continue
            except ws.WebSocketConnectionClosedException:
                break
            else:
                out += line + '\n'

        return out

    def catalog_images(self):
        """ check if container image is there """
        catalog_url = "https://{}/v2/_catalog".format(self._hub_uri)
        # print(catalog_url)
        try:
            import requests

            r = requests.get(catalog_url, auth=self._hub_credentials)
            catalog = r.json()
            # print("TEST", catalog)
        except BaseException:
            return None
        else:
            return catalog.get('repositories', {})

    def internal_labels(self, pull=True):
        """
        Define Rancher docker labels
        """
        # to launch containers only on selected host(s)
        label_key = 'host_type'
        label_value = self._qclabel

        obj = {self._hostlabel: "{}={}".format(label_key, label_value)}

        if pull:
            # force to repull the image every time
            pull_label = "io.rancher.container.pull_image"
            obj[pull_label] = 'always'

        return obj

    def run(
        self,
        container_name,
        image_name,
        wait_running=None,
        private=False,
        extras=None,
        wait_stopped=None,
        pull=True,
    ):

        ############
        if private:
            image_name_no_tags = image_name.split(':')[0]
            images_available = self.catalog_images()

            error = None
            if images_available is None:
                error = {'catalog': "Not reachable"}
            elif image_name_no_tags not in images_available:
                error = {'image': "Not found in our private catalog"}
            if error is not None:
                return {'error': error}

            # Add the prefix for private hub if it's there
            image_name = "{}/{}".format(self._hub_uri, image_name)

        ############
        params = {
            'name': container_name,
            'imageUuid': 'docker:' + image_name,
            'labels': self.internal_labels(pull),
            # entryPoint=['/bin/sh'],
            # command=['sleep', '1234567890'],
        }

        ############
        if extras is not None and isinstance(extras, dict):
            for key, value in extras.items():
                if key not in params:
                    # NOTE: this may print passwords, watch out!
                    params[key] = value

        ############
        from gdapi import ApiError

        try:
            container = self._client.create_container(**params)
        except ApiError as e:
            log.error("Rancher fail: {}", e.__dict__)
            return e.__dict__
        else:

            # Should we wait for the container?
            if wait_stopped is None:
                x = CONTAINERS_VARS.get('wait_stopped')
                wait_stopped = not (x.lower() == 'false' or int(x) == 0)

            if wait_running is None:
                x = CONTAINERS_VARS.get('wait_running')
                wait_running = not (x.lower() == 'false' or int(x) == 0)

            if wait_stopped or wait_running:
                log.info(
                    'Launched container {}" (external id: {})!',
                    container_name, container.externalId
                )

                # Wait for container to stop...
                while True:
                    co = self.get_container_object(container_name)
                    log.debug(
                        'Container {}": {} ({}, {}: {})',
                        container_name,
                        co.state,
                        co.transitioning,
                        co.transitioningMessage,
                        co.transitioningProgress,
                    )

                    # Add errors returned by rancher to the errors object:
                    if isinstance(co.transitioningMessage, str):
                        if 'error' in co.transitioningMessage.lower():
                            error = {'container': co.transitioningMessage}

                        # Simplify life of first-time deployers:
                        if (
                            self._hub_uri in co.transitioningMessage
                            and 'no basic auth credentials' in co.transitioningMessage
                        ):
                            log.error(
                                'Message from Rancher: "{}". Possibly you first need to add the registry on the Rancher installation!',
                                co.transitioningMessage,
                            )

                    # Stop loop based on container state:
                    if co.state == 'error' or co.state == 'erroring':
                        log.error('Error in container!')
                        error = {'container': co.transitioningMessage}
                        log.info('Detailed container info {}', co)
                        break
                    elif co.state == 'stopped' and wait_stopped:
                        # even this does not guarantee success of operation inside container, of course!
                        log.info('Container has stopped!')
                        log.info('Detailed container info {}', co)
                        break
                    elif co.state == 'running' and wait_running:
                        log.info('Container is running!')
                        if not not wait_stopped:
                            log.info('Detailed container info {}', co)
                            break

                    else:
                        time.sleep(1)

            # We will not wait for container to be created/running/stopped:
            else:
                log.info(
                    "Launched: {} (external id: {})!",
                    container_name, container.externalId
                )
            return None

    def get_container_object(self, container_name):
        containers = self.all_containers_available()
        # containers = self._client.list_container(limit=PERPAGE_LIMIT)

        # ####################################
        # # should I clean a little bit?
        # pagination = containers.get('pagination', {})
        # # print(pagination)
        # is_all = not pagination.get('partial')
        # if not is_all:
        #     log.warning('More pages...')

        ####################################
        for element in containers:

            # NOTE: container name is unique in the whole cluster env
            if element.name != container_name:
                continue

            # This patch does not work since Rancher is not able to
            # execute containers with same name, also if deployed
            # on different hosts. Also if verified here, the run will fail later"""
            # 'host_type=qc'
            # labels = element.labels

            # host_label = labels.get(self._hostlabel)

            # if host_label is not None:
            #     expected = self.internal_labels(pull=False).get(self._hostlabel)
            #     if host_label != expected:
            #         log.warning(
            #             "Found {} but deployed on {} (instead of {}). Skipping it",
            #             container_name, host_label, expected
            #         )
            #         continue

            return element

        return None

    def remove_container_by_name(self, container_name):
        obj = self.get_container_object(container_name)
        if obj is not None:
            self._client.delete(obj)
            return True
        else:
            log.warning("Did not found container: {}", container_name)
        return False

    def test(self):
        # client.list_host()
        # client.list_project()
        # client.list_service()
        pass<|MERGE_RESOLUTION|>--- conflicted
+++ resolved
@@ -147,13 +147,7 @@
                 labels = info.get('labels', {})
                 cid = labels.get('io.rancher.container.uuid', None)
             if cid is None:
-<<<<<<< HEAD
                 log.warning("Container {} launching", name)
-                log.pp(info)
-                break
-=======
-                log.warning("Container %s launching", name)
->>>>>>> 17c58efc
                 cid = name
 
             containers[cid] = {
