--- conflicted
+++ resolved
@@ -6,15 +6,9 @@
   - docker
 
 env:
-<<<<<<< HEAD
-  DOCKER_COMPOSE_VERSION: 1.6.2
+  DOCKER_COMPOSE_VERSION: 1.7.0
 
 before_install:
-=======
-  DOCKER_COMPOSE_VERSION: 1.7.0
-  
-before_install:  
->>>>>>> c517fc76
   # update docker
   - sudo apt-get update
   - sudo apt-get install -o Dpkg::Options::="--force-confold" --force-yes -y docker-engine
@@ -27,29 +21,20 @@
 
 install:
   # - sudo apt-get update
-<<<<<<< HEAD
 
-=======
-  
 before_script:
   - chmod a+w .coverage
-  
->>>>>>> c517fc76
+
 script:
   - docker -v
   - docker-compose -v
   - scripts/run.sh update
   - scripts/run.sh init
   - scripts/run.sh graceful
+  # wait for irods to be ready
   - sleep 10
   - docker logs httpapi_icat_1
-<<<<<<< HEAD
   - scripts/run.sh api_test
 
-=======
-  #- docker exec httpapi_rest_1 nosetests
-  - docker-compose exec --user root rest nosetests --cover-branches --with-coverage --cover-package=restapi
-  
->>>>>>> c517fc76
 after_success:
   - coveralls