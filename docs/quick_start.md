
# Quick start

<<<<<<< HEAD
This is a reference page to quick start your knowledge of the project.
=======
This is a reference page to quick start your knowledge of the HTTP API project; by reading this page you may get a first insight on how this project works.


## Feedback on the first Release Candidate

To gather into one place the feedback of any user testing a deployed HTTP API server or the online prototype, we created a dedicated free chat room on the `gitter` comunication platform:

https://gitter.im/EUDAT-B2STAGE/http-api

Please: feel free to report or comment to help us improve!
>>>>>>> 481ea00e


## Using the prototype online

If you don't want to deploy or develop the current project state, you may test online our [prototype](https://b2stage.cineca.it/api/status). If that is the case see the [dedicated instructions](prototype.md).

Please feel free [to report or comment](https://gitter.im/EUDAT-B2STAGE/http-api) to help us improve!


## Start-up the project

<<<<<<< HEAD
Before starting up head to the [pre-requisites](docs/deploy/preq.md) page.
Here's step-by-step tutorial to work with the HTTP API project.
=======
Here's a step-by-step tutorial to work with the HTTP API project.


### 1. cloning 

To clone the working code:

```bash
$ VERSION=0.6.1 \
    && git clone https://github.com/EUDAT-B2STAGE/http-api.git \
    && cd http-api \
    && git checkout $VERSION  

# now you will have the current latest release (RC1)
```


### 2. configure

Now that you have all necessary software installed, before launching services you should consider editing the main configuration:

[`projects/eudat/project_configuration.yaml`](projects/eudat/project_configuration.yaml)

Here you can change at least the basic passwords, or configure access to external service (e.g. your own instance of iRODS/B2SAFE) for production.


### 3. controller

The controller is what let you manage the project without much effort.
Here's what you need to use it:

```bash
# install and use the rapydo controller
$ data/scripts/prerequisites.sh 
# you have now the executable 'rapydo'
$ rapydo --version
# If you use a shell different from bash (e.g. zsh) 
# you can try also the short alias 'do'
$ do --help
```

NOTE: python install binaries in `/usr/local/bin`. If you are not the admin/`root` user then the virtual environment is created and you may find the binary in `$HOME/.local/bin`. Make sure that the right one of these paths is in your `$PATH` variable, otherwise you end up with `command not found`.


### 4. deploy initialization

Your current project needs to be initialized. This step is needed only the first time you use the cloned repository.

```bash
$ rapydo init
```

NOTE: with `RC1` there is no working `upgrade` process in place to make life easier if you already have this project cloned from a previous release. This is something important already in progress [here](https://github.com/EUDAT-B2STAGE/http-api/issues/87).

If you wish to __**manually upgrade**__:

```bash
VERSION="0.6.1"
git checkout $VERSION

# supposely the rapydo framework has been updated, so you need to check:
rm -rf submodules/*
data/scripts/prerequisites.sh
rapydo init

# update docker images with the new build templates in rapydo
# NOTE: select your mode based on the next paragraph
rapydo --mode YOURMODE build -r -f
```

### 5. MODES

There are two main modes to work with the API server. The main one - called `debug` - is for developers: you are expected to test, debug and develop new code. The other options is mode `production`, suited for deploying your server in a real use case scenario on top of your already running `B2SAFE` instance.

#### debug mode

NOTE: follow this paragraph only if you plan to develop new features on the HTTP API.

```bash
################
# bring up the docker containers in `debug` mode
$ rapydo start
# NOTE: this above is equivalent to default value `do --mode debug start`

# laungh the restful http-api server 
$ rapydo shell backend --command 'restapi launch'
# or
$ rapydo shell backend 
[container shell]$ restapi launch
```

NOTE: the block of commands above can be used at once with:

```bash
$ rapydo start --mode development
# drawback: when the server fails at reloading, it crashes
```


And now you may access a client for the API, from another shell and test the server:

```bash
$ rapydo shell restclient
```

The client shell will give you further instructions on how to test the server. In case you want to log with the only existing admin user:

- username: user@nomail.org
- password: test

NOTE: on the client image you have multiple tools installed for testing:
- curl
- httpie
- http-prompt


#### production mode

Some important points before going further:

1. Please follow this paragraph only if you plan to deploy the HTTP API server in production
2. Usually in production you have a domain name associated to your host IP (e.g. `b2stage.cineca.it` to 240.bla.bla.bla). But you can just use 'localhost' if this is not the case.
3. You need a `B2ACCESS` account on the development server for the HTTP API application. Set the credentials [here](https://github.com/EUDAT-B2STAGE/http-api/blob/0.6.1/projects/eudat/project_configuration.yaml#L22-L26) otherwise the endpoint `/auth/askauth` would not work.  

Deploying is very simple:

```bash
# define your domain
$ DOMAIN='b2stage.cineca.it'
# launch production mode
$ rapydo --hostname $DOMAIN --mode production start
```

Now may access your IP or your domain and the HTTP API endpoints are online, protected by a proxy server. You can test this with:

```bash
open $DOMAIN/api/status
```

Up to now the current SSL certificate is self signed and is 'not secure' for all applications. Your browser is probably complaining for this. This is why we need to produce one with the free `letsencrypt` service.

```bash
$ rapydo --hostname $DOMAIN --mode production ssl-certificate
#NOTE: this will work only if you have a real domain associated to your IP
```

If you check again the server should now be correctly certificated. At this point the service should be completely functional.

In production it might be difficult to get informations if something goes wrong. If the server failed you have a couple of options to find out why:

```bash
# check any service on any mode
$ rapydo --mode YOURMODE --service YOURSERVICE log
# e.g. check all the logs from production, following new updates
# $ rapydo --mode production log --follow

## if this is not enough:

# check the backend as admin of the container
$ rapydo shell --user root backend
# look at the production WSGI logs
less /var/log/uwsgi/*log
# check processes
ps aux --forest
# here uwsgi (as developer) and nginx (as www-data) should be running 

## if you only get 'no app loaded' from uWSGI, 

$ rapydo shell backend
# launch by hand a server instance
$ DEBUG_LEVEL=VERY_VERBOSE restapi launch
# check if you get any error in your output

```

Also please take a look at how to launch interfaces in the upcoming paragraph, in case there is a problem with the database or swagger.


## Other operations

Here we have more informations for further debugging/developing the project


### launch interfaces

To explore data and query parameters there are few other services as options:

```bash
SERVER=localhost  # or your IP / Domain
PORT=8080

# access a swagger web ui
rapydo interfaces swagger
# access the webpage:
open http://$SERVER/swagger-ui/?url=http://$SERVER:$PORT/api/specs

# SQL admin web ui
rapydo interfaces sqlalchemy
# access the webpage:
open http://$SERVER:81/adminer
```

### add valid b2handle credentials

To resolve non-public `PID`s prefixes for the `EPIC HANDLE` project we may leverage the `B2HANDLE` library providing existing credentials. 

You can do so by copying such files into the dedicated directory:

```bash
cp PATH/TO/YOUR/CREDENTIALS/FILES/* data/b2handle/
```

### destroy all

If you need to clean everything you have stored in docker from this project:

```bash
# BE CAREFUL!
rapydo clean --rm  # very DANGEROUS
# With this command you lose all your current data!
```

### hack the certificates volume

This hack is necessary if you want to raw copy a Certification Authority credential. 
It may be needed if your current B2SAFE host DN was produced with an internal certification authority which is not recognized from other clients.

```bash
path=`docker inspect $(docker volume ls -q | grep sharedcerts) | jq -r ".[0].Mountpoint"`
sudo cp /PATH/TO/YOUR/CA/FILES/CA-CODE.* $path/simple_ca
>>>>>>> 481ea00e

`TO BE FIXED`<|MERGE_RESOLUTION|>--- conflicted
+++ resolved
@@ -1,20 +1,7 @@
 
 # Quick start
 
-<<<<<<< HEAD
 This is a reference page to quick start your knowledge of the project.
-=======
-This is a reference page to quick start your knowledge of the HTTP API project; by reading this page you may get a first insight on how this project works.
-
-
-## Feedback on the first Release Candidate
-
-To gather into one place the feedback of any user testing a deployed HTTP API server or the online prototype, we created a dedicated free chat room on the `gitter` comunication platform:
-
-https://gitter.im/EUDAT-B2STAGE/http-api
-
-Please: feel free to report or comment to help us improve!
->>>>>>> 481ea00e
 
 
 ## Using the prototype online
@@ -26,240 +13,7 @@
 
 ## Start-up the project
 
-<<<<<<< HEAD
 Before starting up head to the [pre-requisites](docs/deploy/preq.md) page.
 Here's step-by-step tutorial to work with the HTTP API project.
-=======
-Here's a step-by-step tutorial to work with the HTTP API project.
 
-
-### 1. cloning 
-
-To clone the working code:
-
-```bash
-$ VERSION=0.6.1 \
-    && git clone https://github.com/EUDAT-B2STAGE/http-api.git \
-    && cd http-api \
-    && git checkout $VERSION  
-
-# now you will have the current latest release (RC1)
-```
-
-
-### 2. configure
-
-Now that you have all necessary software installed, before launching services you should consider editing the main configuration:
-
-[`projects/eudat/project_configuration.yaml`](projects/eudat/project_configuration.yaml)
-
-Here you can change at least the basic passwords, or configure access to external service (e.g. your own instance of iRODS/B2SAFE) for production.
-
-
-### 3. controller
-
-The controller is what let you manage the project without much effort.
-Here's what you need to use it:
-
-```bash
-# install and use the rapydo controller
-$ data/scripts/prerequisites.sh 
-# you have now the executable 'rapydo'
-$ rapydo --version
-# If you use a shell different from bash (e.g. zsh) 
-# you can try also the short alias 'do'
-$ do --help
-```
-
-NOTE: python install binaries in `/usr/local/bin`. If you are not the admin/`root` user then the virtual environment is created and you may find the binary in `$HOME/.local/bin`. Make sure that the right one of these paths is in your `$PATH` variable, otherwise you end up with `command not found`.
-
-
-### 4. deploy initialization
-
-Your current project needs to be initialized. This step is needed only the first time you use the cloned repository.
-
-```bash
-$ rapydo init
-```
-
-NOTE: with `RC1` there is no working `upgrade` process in place to make life easier if you already have this project cloned from a previous release. This is something important already in progress [here](https://github.com/EUDAT-B2STAGE/http-api/issues/87).
-
-If you wish to __**manually upgrade**__:
-
-```bash
-VERSION="0.6.1"
-git checkout $VERSION
-
-# supposely the rapydo framework has been updated, so you need to check:
-rm -rf submodules/*
-data/scripts/prerequisites.sh
-rapydo init
-
-# update docker images with the new build templates in rapydo
-# NOTE: select your mode based on the next paragraph
-rapydo --mode YOURMODE build -r -f
-```
-
-### 5. MODES
-
-There are two main modes to work with the API server. The main one - called `debug` - is for developers: you are expected to test, debug and develop new code. The other options is mode `production`, suited for deploying your server in a real use case scenario on top of your already running `B2SAFE` instance.
-
-#### debug mode
-
-NOTE: follow this paragraph only if you plan to develop new features on the HTTP API.
-
-```bash
-################
-# bring up the docker containers in `debug` mode
-$ rapydo start
-# NOTE: this above is equivalent to default value `do --mode debug start`
-
-# laungh the restful http-api server 
-$ rapydo shell backend --command 'restapi launch'
-# or
-$ rapydo shell backend 
-[container shell]$ restapi launch
-```
-
-NOTE: the block of commands above can be used at once with:
-
-```bash
-$ rapydo start --mode development
-# drawback: when the server fails at reloading, it crashes
-```
-
-
-And now you may access a client for the API, from another shell and test the server:
-
-```bash
-$ rapydo shell restclient
-```
-
-The client shell will give you further instructions on how to test the server. In case you want to log with the only existing admin user:
-
-- username: user@nomail.org
-- password: test
-
-NOTE: on the client image you have multiple tools installed for testing:
-- curl
-- httpie
-- http-prompt
-
-
-#### production mode
-
-Some important points before going further:
-
-1. Please follow this paragraph only if you plan to deploy the HTTP API server in production
-2. Usually in production you have a domain name associated to your host IP (e.g. `b2stage.cineca.it` to 240.bla.bla.bla). But you can just use 'localhost' if this is not the case.
-3. You need a `B2ACCESS` account on the development server for the HTTP API application. Set the credentials [here](https://github.com/EUDAT-B2STAGE/http-api/blob/0.6.1/projects/eudat/project_configuration.yaml#L22-L26) otherwise the endpoint `/auth/askauth` would not work.  
-
-Deploying is very simple:
-
-```bash
-# define your domain
-$ DOMAIN='b2stage.cineca.it'
-# launch production mode
-$ rapydo --hostname $DOMAIN --mode production start
-```
-
-Now may access your IP or your domain and the HTTP API endpoints are online, protected by a proxy server. You can test this with:
-
-```bash
-open $DOMAIN/api/status
-```
-
-Up to now the current SSL certificate is self signed and is 'not secure' for all applications. Your browser is probably complaining for this. This is why we need to produce one with the free `letsencrypt` service.
-
-```bash
-$ rapydo --hostname $DOMAIN --mode production ssl-certificate
-#NOTE: this will work only if you have a real domain associated to your IP
-```
-
-If you check again the server should now be correctly certificated. At this point the service should be completely functional.
-
-In production it might be difficult to get informations if something goes wrong. If the server failed you have a couple of options to find out why:
-
-```bash
-# check any service on any mode
-$ rapydo --mode YOURMODE --service YOURSERVICE log
-# e.g. check all the logs from production, following new updates
-# $ rapydo --mode production log --follow
-
-## if this is not enough:
-
-# check the backend as admin of the container
-$ rapydo shell --user root backend
-# look at the production WSGI logs
-less /var/log/uwsgi/*log
-# check processes
-ps aux --forest
-# here uwsgi (as developer) and nginx (as www-data) should be running 
-
-## if you only get 'no app loaded' from uWSGI, 
-
-$ rapydo shell backend
-# launch by hand a server instance
-$ DEBUG_LEVEL=VERY_VERBOSE restapi launch
-# check if you get any error in your output
-
-```
-
-Also please take a look at how to launch interfaces in the upcoming paragraph, in case there is a problem with the database or swagger.
-
-
-## Other operations
-
-Here we have more informations for further debugging/developing the project
-
-
-### launch interfaces
-
-To explore data and query parameters there are few other services as options:
-
-```bash
-SERVER=localhost  # or your IP / Domain
-PORT=8080
-
-# access a swagger web ui
-rapydo interfaces swagger
-# access the webpage:
-open http://$SERVER/swagger-ui/?url=http://$SERVER:$PORT/api/specs
-
-# SQL admin web ui
-rapydo interfaces sqlalchemy
-# access the webpage:
-open http://$SERVER:81/adminer
-```
-
-### add valid b2handle credentials
-
-To resolve non-public `PID`s prefixes for the `EPIC HANDLE` project we may leverage the `B2HANDLE` library providing existing credentials. 
-
-You can do so by copying such files into the dedicated directory:
-
-```bash
-cp PATH/TO/YOUR/CREDENTIALS/FILES/* data/b2handle/
-```
-
-### destroy all
-
-If you need to clean everything you have stored in docker from this project:
-
-```bash
-# BE CAREFUL!
-rapydo clean --rm  # very DANGEROUS
-# With this command you lose all your current data!
-```
-
-### hack the certificates volume
-
-This hack is necessary if you want to raw copy a Certification Authority credential. 
-It may be needed if your current B2SAFE host DN was produced with an internal certification authority which is not recognized from other clients.
-
-```bash
-path=`docker inspect $(docker volume ls -q | grep sharedcerts) | jq -r ".[0].Mountpoint"`
-sudo cp /PATH/TO/YOUR/CA/FILES/CA-CODE.* $path/simple_ca
->>>>>>> 481ea00e
-
-`TO BE FIXED`+`TO BE COMPLETED`
