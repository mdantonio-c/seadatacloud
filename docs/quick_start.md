--- conflicted
+++ resolved
@@ -20,11 +20,6 @@
 # get the code
 git clone https://github.com/EUDAT-B2STAGE/http-api.git latest
 cd latest
-git checkout 1.0.6
-<<<<<<< HEAD
-(please verify latest branch, this command can change)
-=======
->>>>>>> 9c346e29
 
 ################
 # install the corrensponding rapydo framework version
