# Quick start #

This is a reference page to quick start your knowledge of the project.

## Using the prototype online ##

The quickest way to deploy or develop the current project state is to test online our [prototype](https://b2stage-test.cineca.it/api/status).
Also see the [dedicated instructions](prototype.md). Please feel free [to report or comment](https://gitter.im/EUDAT-B2STAGE/http-api) to help us improve!

## Set-up your "debug" instance (in very few commands) ##

If you feel comfortable with a terminal shell you could spin your first instace easily. Please head to the [pre-requisites](deploy/preq.md) page first, to make sure your current machine is qualified to host the project.

NOTE: **DO NOT** run this instructions as administrator. Please make sure you are not the `root` user (e.g. with the `whoami` command); this behaviour is not allowed by the `rapydo` framework.

Here's step-by-step tutorial to work with the HTTP API project:
```bash

################
# get the code
git clone https://github.com/EUDAT-B2STAGE/http-api.git latest
cd latest
git checkout 1.0.3

################
# install the corrensponding rapydo framework version
sudo -H data/scripts/prerequisites.sh
# build and run
rapydo init
rapydo start

################
# only required in debug mode
rapydo shell backend --command 'restapi launch'
```

If everything worked so far you may now try a test against your own server:
```bash
# from another shell
$ curl -i localhost:8080/api/status

HTTP/1.0 200 OK
Content-Type: application/json
Access-Control-Allow-Origin: *
Content-Length: 185
Server: Werkzeug/0.12.2 Python/3.6.3
Date: Tue, 05 Dec 2017 15:56:40 GMT

{
  "Meta": {
    "data_type": "<class 'str'>",
    "elements": 1,
    "errors": 0,
    "status": 200
  },
  "Response": {
    "data": "Server is alive!",
    "errors": null
  }
}
```


## Production

The key difference to switch from debug to production `mode` for the previuos commands is by passing the dedicated option to `rapydo`, e.g. `rapydo --mode production start`.

To ensure the option is always activated you can save it in a `.projectrc` file:

```bash

# setup a rc file to save your preferred rapydo options
echo "project: b2stage" > .projectrc
echo "mode: production" >> .projectrc
echo "hostname: yourdomain.com" >> .projectrc  # set a domain if you have one
```

You can override any of the project configuration variables, e.g. to set an external B2SAFE instance by including a project_configuration section into your .projectrc file.
<<<<<<< HEAD

```bash
project: b2stage
mode: production
hostname: yourdomain.com
project_configuration:
  variables:
    env:
      IRODS_HOST: your.b2safe.host
```

You can now start your HTTP api server in production mode.

```bash
=======

```bash
project: b2stage
mode: production
hostname: yourdomain.com
project_configuration:
  variables:
    env:
      IRODS_HOST: your.b2safe.host
```

You can now start your HTTP api server in production mode.

```bash
>>>>>>> 749807c3
# remove containers in debug mode
rapydo remove

rapydo start  # in production, thanks to the projectrc setup
# Hint: double check open ports 80 and 443 from the outside world

# issues a valid free SSL certificate with "Let's Encrypt"
rapydo ssl-certificate

# check your server is alive and running on HTTPS protocol
curl -i https://YOURDOMAIN.com/api/status

# check your swagger configuration with a browser
open http://petstore.swagger.io/?url=https://YOURDOMAIN.com/api/specs&docExpansion=none
```


### Periodically update the SSL certificate

Certificates issued using "Let's encrypt" lasts 90 days.
To make sure your certificate is always up-to-date you can setup a cron job to run every two months of the year.

```bash

# edit crontab
$ crontab -e

# add this line
30  0   1   2,4,6,8,10,12  *    cd /path/to/httpapi/code && rapydo ssl-certificate
# runs the 1st day of even months of the year, at 00:30 AM

# to check later on about cron jobs executions:
less /var/log/cron
```

## Other actions

We implemented on the `rapydo` cli tool all needed Docker (or Docker compose) typical actions to manage running containers: `rapydo status`, `rapydo stop`, `rapydo remove`.

To get a list of all available commands you can use one of the following:
```bash
rapydo
rapydo --help
rapydo -h
```


## What's more

Finally to dig more into details you may now [head back to the index](README.md#documentation) to read the other parts of the documentation.<|MERGE_RESOLUTION|>--- conflicted
+++ resolved
@@ -76,7 +76,6 @@
 ```
 
 You can override any of the project configuration variables, e.g. to set an external B2SAFE instance by including a project_configuration section into your .projectrc file.
-<<<<<<< HEAD
 
 ```bash
 project: b2stage
@@ -91,22 +90,7 @@
 You can now start your HTTP api server in production mode.
 
 ```bash
-=======
 
-```bash
-project: b2stage
-mode: production
-hostname: yourdomain.com
-project_configuration:
-  variables:
-    env:
-      IRODS_HOST: your.b2safe.host
-```
-
-You can now start your HTTP api server in production mode.
-
-```bash
->>>>>>> 749807c3
 # remove containers in debug mode
 rapydo remove
 
